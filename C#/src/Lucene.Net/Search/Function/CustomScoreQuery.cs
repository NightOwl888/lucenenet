--- conflicted
+++ resolved
@@ -1,680 +1,635 @@
-/* 
- * Licensed to the Apache Software Foundation (ASF) under one or more
- * contributor license agreements.  See the NOTICE file distributed with
- * this work for additional information regarding copyright ownership.
- * The ASF licenses this file to You under the Apache License, Version 2.0
- * (the "License"); you may not use this file except in compliance with
- * the License.  You may obtain a copy of the License at
- * 
- * http://www.apache.org/licenses/LICENSE-2.0
- * 
- * Unless required by applicable law or agreed to in writing, software
- * distributed under the License is distributed on an "AS IS" BASIS,
- * WITHOUT WARRANTIES OR CONDITIONS OF ANY KIND, either express or implied.
- * See the License for the specific language governing permissions and
- * limitations under the License.
- */
-
-using System;
-
-using IndexReader = Lucene.Net.Index.IndexReader;
-using ToStringUtils = Lucene.Net.Util.ToStringUtils;
-using ComplexExplanation = Lucene.Net.Search.ComplexExplanation;
-using Explanation = Lucene.Net.Search.Explanation;
-using Query = Lucene.Net.Search.Query;
-using Scorer = Lucene.Net.Search.Scorer;
-using Searcher = Lucene.Net.Search.Searcher;
-using Similarity = Lucene.Net.Search.Similarity;
-using Weight = Lucene.Net.Search.Weight;
-
-namespace Lucene.Net.Search.Function
-{
-	
-	/// <summary> Query that sets document score as a programmatic function of several (sub) scores:
-	/// <ol>
-	/// <li>the score of its subQuery (any query)</li>
-	/// <li>(optional) the score of its ValueSourceQuery (or queries).
-	/// For most simple/convenient use cases this query is likely to be a 
-	/// {@link Lucene.Net.Search.Function.FieldScoreQuery FieldScoreQuery}</li>
-	/// </ol>
-    /// Subclasses can modify the computation by overriding {@link #getCustomScoreProvider}.
-	/// 
-	/// <p/><font color="#FF0000">
-	/// WARNING: The status of the <b>Search.Function</b> package is experimental. 
-	/// The APIs introduced here might change in the future and will not be 
-	/// supported anymore in such a case.</font>
-	/// </summary>
-	[Serializable]
-	public class CustomScoreQuery:Query, System.ICloneable
-	{
-		
-		private Query subQuery;
-		private ValueSourceQuery[] valSrcQueries; // never null (empty array if there are no valSrcQueries).
-		private bool strict = false; // if true, valueSource part of query does not take part in weights normalization.  
-		
-		/// <summary> Create a CustomScoreQuery over input subQuery.</summary>
-		/// <param name="subQuery">the sub query whose scored is being customed. Must not be null. 
-		/// </param>
-		public CustomScoreQuery(Query subQuery):this(subQuery, new ValueSourceQuery[0])
-		{
-		}
-		
-		/// <summary> Create a CustomScoreQuery over input subQuery and a {@link ValueSourceQuery}.</summary>
-		/// <param name="subQuery">the sub query whose score is being customed. Must not be null.
-		/// </param>
-		/// <param name="valSrcQuery">a value source query whose scores are used in the custom score
-		/// computation. For most simple/convineient use case this would be a 
-		/// {@link Lucene.Net.Search.Function.FieldScoreQuery FieldScoreQuery}.
-        /// This parameter is optional - it can be null or even an empty array.
-		/// </param>
-		public CustomScoreQuery(Query subQuery, ValueSourceQuery valSrcQuery):this(subQuery, valSrcQuery != null?new ValueSourceQuery[]{valSrcQuery}:new ValueSourceQuery[0])
-		{
-		}
-		
-		/// <summary> Create a CustomScoreQuery over input subQuery and a {@link ValueSourceQuery}.</summary>
-		/// <param name="subQuery">the sub query whose score is being customized. Must not be null.
-		/// </param>
-		/// <param name="valSrcQueries">value source queries whose scores are used in the custom score
-		/// computation. For most simple/convenient use case these would be 
-		/// {@link Lucene.Net.Search.Function.FieldScoreQuery FieldScoreQueries}.
-		/// This parameter is optional - it can be null or even an empty array.
-		/// </param>
-		public CustomScoreQuery(Query subQuery, ValueSourceQuery[] valSrcQueries)
-		{
-			this.subQuery = subQuery;
-			this.valSrcQueries = valSrcQueries != null?valSrcQueries:new ValueSourceQuery[0];
-			if (subQuery == null)
-				throw new System.ArgumentException("<subquery> must not be null!");
-		}
-		
-		/*(non-Javadoc) @see Lucene.Net.Search.Query#rewrite(Lucene.Net.Index.IndexReader) */
-        public override Query Rewrite(IndexReader reader)
-        {
-            CustomScoreQuery clone = null;
-
-            Query sq = subQuery.Rewrite(reader);
-            if (sq != subQuery)
-            {
-                clone = (CustomScoreQuery)Clone();
-                clone.subQuery = sq;
-            }
-
-            for (int i = 0; i < valSrcQueries.Length; i++)
-            {
-                ValueSourceQuery v = (ValueSourceQuery)valSrcQueries[i].Rewrite(reader);
-                if (v != valSrcQueries[i])
-                {
-                    if (clone == null) clone = (CustomScoreQuery)Clone();
-                    clone.valSrcQueries[i] = v;
-                }
-            }
-
-            return (clone == null) ? this : clone;
-        }
-		
-		/*(non-Javadoc) @see Lucene.Net.Search.Query#extractTerms(java.util.Set) */
-		public override void  ExtractTerms(System.Collections.Hashtable terms)
-		{
-			subQuery.ExtractTerms(terms);
-			for (int i = 0; i < valSrcQueries.Length; i++)
-			{
-				valSrcQueries[i].ExtractTerms(terms);
-			}
-		}
-		
-		/*(non-Javadoc) @see Lucene.Net.Search.Query#clone() */
-		public override System.Object Clone()
-		{
-			CustomScoreQuery clone = (CustomScoreQuery) base.Clone();
-			clone.subQuery = (Query) subQuery.Clone();
-			clone.valSrcQueries = new ValueSourceQuery[valSrcQueries.Length];
-			for (int i = 0; i < valSrcQueries.Length; i++)
-			{
-				clone.valSrcQueries[i] = (ValueSourceQuery) valSrcQueries[i].Clone();
-			}
-			return clone;
-		}
-		
-		/* (non-Javadoc) @see Lucene.Net.Search.Query#toString(java.lang.String) */
-		public override System.String ToString(System.String field)
-		{
-			System.Text.StringBuilder sb = new System.Text.StringBuilder(Name()).Append("(");
-			sb.Append(subQuery.ToString(field));
-			for (int i = 0; i < valSrcQueries.Length; i++)
-			{
-				sb.Append(", ").Append(valSrcQueries[i].ToString(field));
-			}
-			sb.Append(")");
-			sb.Append(strict?" STRICT":"");
-			return sb.ToString() + ToStringUtils.Boost(GetBoost());
-		}
-		
-		/// <summary>Returns true if <code>o</code> is equal to this. </summary>
-		public  override bool Equals(System.Object o)
-		{
-			if (GetType() != o.GetType())
-			{
-				return false;
-			}
-			CustomScoreQuery other = (CustomScoreQuery) o;
-            if (this.GetBoost() != other.GetBoost() ||
-                !this.subQuery.Equals(other.subQuery) ||
-                this.strict != other.strict ||
-                this.valSrcQueries.Length != other.valSrcQueries.Length)
-            {
-                return false;
-            }
-			for (int i = 0; i < valSrcQueries.Length; i++)
-			{
-				//TODO simplify with Arrays.deepEquals() once moving to Java 1.5
-				if (!valSrcQueries[i].Equals(other.valSrcQueries[i]))
-				{
-					return false;
-				}
-			}
-			return true;
-		}
-		
-		/// <summary>Returns a hash code value for this object. </summary>
-		public override int GetHashCode()
-		{
-			int valSrcHash = 0;
-			for (int i = 0; i < valSrcQueries.Length; i++)
-			{
-				//TODO simplify with Arrays.deepHashcode() once moving to Java 1.5
-				valSrcHash += valSrcQueries[i].GetHashCode();
-			}
-            return (GetType().GetHashCode() + subQuery.GetHashCode() + valSrcHash) ^
-                BitConverter.ToInt32(BitConverter.GetBytes(GetBoost()), 0) ^ (strict ? 1234 : 4321);
-
-		}
-
-        /**
-       * Returns a {@link CustomScoreProvider} that calculates the custom scores
-       * for the given {@link IndexReader}. The default implementation returns a default
-       * implementation as specified in the docs of {@link CustomScoreProvider}.
-       * @since 2.9.2
-       */
-        protected virtual CustomScoreProvider GetCustomScoreProvider(IndexReader reader)
-        {
-            // when deprecated methods are removed, do not extend class here, just return new default CustomScoreProvider
-            return new AnonymousCustomScoreProvider(this, reader);
-        }
-
-        class AnonymousCustomScoreProvider : CustomScoreProvider
-        {
-            CustomScoreQuery parent;
-            public AnonymousCustomScoreProvider(CustomScoreQuery parent, IndexReader reader) : base(reader)
-            {
-                this.parent = parent;
-            }
-            public override float CustomScore(int doc, float subQueryScore, float[] valSrcScores)
-            {
-                return parent.CustomScore(doc, subQueryScore, valSrcScores);
-            }
-
-            public override float CustomScore(int doc, float subQueryScore, float valSrcScore)
-            {
-                return parent.CustomScore(doc, subQueryScore, valSrcScore);
-            }
-
-            public override Explanation CustomExplain(int doc, Explanation subQueryExpl, Explanation[] valSrcExpls)
-            {
-                return parent.CustomExplain(doc, subQueryExpl, valSrcExpls);
-            }
-
-            public override Explanation CustomExplain(int doc, Explanation subQueryExpl, Explanation valSrcExpl)
-            {
-                return parent.CustomExplain(doc, subQueryExpl, valSrcExpl);
-            }
-        }
-		
-<<<<<<< HEAD
-		/// <summary> Compute a custom score by the subQuery score and a number of 
-		/// ValueSourceQuery scores.
-		/// <p/> 
-		/// Subclasses can override this method to modify the custom score.  
-		/// <p/>
-		/// If your custom scoring is different than the default herein you 
-		/// should override at least one of the two customScore() methods.
-		/// If the number of ValueSourceQueries is always &lt; 2 it is 
-		/// sufficient to override the other 
-		/// {@link #CustomScore(int, float, float) customScore()} 
-		/// method, which is simpler. 
-		/// <p/>
-		/// The default computation herein is a multiplication of given scores:
-		/// <pre>
-		/// ModifiedScore = valSrcScore * valSrcScores[0] * valSrcScores[1] * ...
-		/// </pre>
-		/// 
-		/// </summary>
-		/// <param name="doc">id of scored doc. 
-		/// </param>
-		/// <param name="subQueryScore">score of that doc by the subQuery.
-		/// </param>
-		/// <param name="valSrcScores">scores of that doc by the ValueSourceQuery.
-		/// </param>
-		/// <returns> custom score.
-		/// </returns>
-=======
-        /// <summary>
-        /// Compute a custom score by the subQuery score and a number of 
-        /// ValueSourceQuery scores.
-        /// 
-        /// The doc is relative to the current reader, which is
-        /// unknown to CustomScoreQuery when using per-segment search (since Lucene 2.9).
-        /// Please override {@link #getCustomScoreProvider} and return a subclass
-        /// of {@link CustomScoreProvider} for the given {@link IndexReader}.
-        /// see CustomScoreProvider#customScore(int,float,float[])
-        /// </summary>
-        [Obsolete("Will be removed in Lucene 3.1")]
->>>>>>> 0ce47508
-		public virtual float CustomScore(int doc, float subQueryScore, float[] valSrcScores)
-		{
-			if (valSrcScores.Length == 1)
-			{
-				return CustomScore(doc, subQueryScore, valSrcScores[0]);
-			}
-			if (valSrcScores.Length == 0)
-			{
-				return CustomScore(doc, subQueryScore, 1);
-			}
-			float score = subQueryScore;
-			for (int i = 0; i < valSrcScores.Length; i++)
-			{
-				score *= valSrcScores[i];
-			}
-			return score;
-		}
-		
-		/// <summary> Compute a custom score by the subQuery score and the ValueSourceQuery score.
-<<<<<<< HEAD
-		/// <p/> 
-		/// Subclasses can override this method to modify the custom score.
-		/// <p/>
-		/// If your custom scoring is different than the default herein you 
-		/// should override at least one of the two customScore() methods.
-		/// If the number of ValueSourceQueries is always &lt; 2 it is 
-		/// sufficient to override this customScore() method, which is simpler. 
-		/// <p/>
-		/// The default computation herein is a multiplication of the two scores:
-		/// <pre>
-		/// ModifiedScore = subQueryScore * valSrcScore
-		/// </pre>
-		/// 
-=======
-        /// 
-        /// The doc is relative to the current reader, which is
-        /// unknown to CustomScoreQuery when using per-segment search (since Lucene 2.9).
-        /// Please override {@link #getCustomScoreProvider} and return a subclass
-        /// of {@link CustomScoreProvider} for the given {@link IndexReader}.
-        /// @see CustomScoreProvider#customScore(int,float,float)
->>>>>>> 0ce47508
-		/// </summary>
-        [Obsolete("Will be removed in Lucene 3.1")]
-		public virtual float CustomScore(int doc, float subQueryScore, float valSrcScore)
-		{
-			return subQueryScore * valSrcScore;
-		}
-
-        
-		
-		/// <summary> Explain the custom score.
-        /// 
-        /// The doc is relative to the current reader, which is
-        /// unknown to CustomScoreQuery when using per-segment search (since Lucene 2.9).
-        /// Please override {@link #getCustomScoreProvider} and return a subclass
-        /// of {@link CustomScoreProvider} for the given {@link IndexReader}.
-		/// </summary>
-        [Obsolete("Will be removed in Lucene 3.1.")]
-		public virtual Explanation CustomExplain(int doc, Explanation subQueryExpl, Explanation[] valSrcExpls)
-		{
-			if (valSrcExpls.Length == 1)
-			{
-				return CustomExplain(doc, subQueryExpl, valSrcExpls[0]);
-			}
-			if (valSrcExpls.Length == 0)
-			{
-				return subQueryExpl;
-			}
-			float valSrcScore = 1;
-			for (int i = 0; i < valSrcExpls.Length; i++)
-			{
-				valSrcScore *= valSrcExpls[i].GetValue();
-			}
-			Explanation exp = new Explanation(valSrcScore * subQueryExpl.GetValue(), "custom score: product of:");
-			exp.AddDetail(subQueryExpl);
-			for (int i = 0; i < valSrcExpls.Length; i++)
-			{
-				exp.AddDetail(valSrcExpls[i]);
-			}
-			return exp;
-		}
-		
-		/// <summary> Explain the custom score.
-        /// The doc is relative to the current reader, which is
-        /// unknown to CustomScoreQuery when using per-segment search (since Lucene 2.9).
-        /// Please override {@link #getCustomScoreProvider} and return a subclass
-        /// of {@link CustomScoreProvider} for the given {@link IndexReader}.
-		/// </summary>
-        [Obsolete("Will be removed in Lucene 3.1")]
-		public virtual Explanation CustomExplain(int doc, Explanation subQueryExpl, Explanation valSrcExpl)
-		{
-			float valSrcScore = 1;
-			if (valSrcExpl != null)
-			{
-				valSrcScore *= valSrcExpl.GetValue();
-			}
-			Explanation exp = new Explanation(valSrcScore * subQueryExpl.GetValue(), "custom score: product of:");
-			exp.AddDetail(subQueryExpl);
-			exp.AddDetail(valSrcExpl);
-			return exp;
-		}
-		
-		//=========================== W E I G H T ============================
-		
-		[Serializable]
-		private class CustomWeight:Weight
-		{
-			private void  InitBlock(CustomScoreQuery enclosingInstance)
-			{
-				this.enclosingInstance = enclosingInstance;
-			}
-			private CustomScoreQuery enclosingInstance;
-			public CustomScoreQuery Enclosing_Instance
-			{
-				get
-				{
-					return enclosingInstance;
-				}
-				
-			}
-			internal Similarity similarity;
-			internal Weight subQueryWeight;
-			internal Weight[] valSrcWeights;
-			internal bool qStrict;
-			
-			public CustomWeight(CustomScoreQuery enclosingInstance, Searcher searcher)
-			{
-				InitBlock(enclosingInstance);
-				this.similarity = Enclosing_Instance.GetSimilarity(searcher);
-				this.subQueryWeight = Enclosing_Instance.subQuery.Weight(searcher);
-				this.valSrcWeights = new Weight[Enclosing_Instance.valSrcQueries.Length];
-				for (int i = 0; i < Enclosing_Instance.valSrcQueries.Length; i++)
-				{
-					this.valSrcWeights[i] = Enclosing_Instance.valSrcQueries[i].CreateWeight(searcher);
-				}
-				this.qStrict = Enclosing_Instance.strict;
-			}
-			
-			/*(non-Javadoc) @see Lucene.Net.Search.Weight#getQuery() */
-			public override Query GetQuery()
-			{
-				return Enclosing_Instance;
-			}
-			
-			/*(non-Javadoc) @see Lucene.Net.Search.Weight#getValue() */
-			public override float GetValue()
-			{
-				return Enclosing_Instance.GetBoost();
-			}
-			
-			/*(non-Javadoc) @see Lucene.Net.Search.Weight#sumOfSquaredWeights() */
-			public override float SumOfSquaredWeights()
-			{
-				float sum = subQueryWeight.SumOfSquaredWeights();
-				for (int i = 0; i < valSrcWeights.Length; i++)
-				{
-					if (qStrict)
-					{
-						valSrcWeights[i].SumOfSquaredWeights(); // do not include ValueSource part in the query normalization
-					}
-					else
-					{
-						sum += valSrcWeights[i].SumOfSquaredWeights();
-					}
-				}
-				sum *= Enclosing_Instance.GetBoost() * Enclosing_Instance.GetBoost(); // boost each sub-weight
-				return sum;
-			}
-			
-			/*(non-Javadoc) @see Lucene.Net.Search.Weight#normalize(float) */
-			public override void  Normalize(float norm)
-			{
-				norm *= Enclosing_Instance.GetBoost(); // incorporate boost
-				subQueryWeight.Normalize(norm);
-				for (int i = 0; i < valSrcWeights.Length; i++)
-				{
-					if (qStrict)
-					{
-						valSrcWeights[i].Normalize(1); // do not normalize the ValueSource part
-					}
-					else
-					{
-						valSrcWeights[i].Normalize(norm);
-					}
-				}
-			}
-			
-			public override Scorer Scorer(IndexReader reader, bool scoreDocsInOrder, bool topScorer)
-			{
-				// Pass true for "scoresDocsInOrder", because we
-				// require in-order scoring, even if caller does not,
-				// since we call advance on the valSrcScorers.  Pass
-				// false for "topScorer" because we will not invoke
-				// score(Collector) on these scorers:
-				Scorer subQueryScorer = subQueryWeight.Scorer(reader, true, false);
-				if (subQueryScorer == null)
-				{
-					return null;
-				}
-				Scorer[] valSrcScorers = new Scorer[valSrcWeights.Length];
-				for (int i = 0; i < valSrcScorers.Length; i++)
-				{
-					valSrcScorers[i] = valSrcWeights[i].Scorer(reader, true, topScorer);
-				}
-				return new CustomScorer(enclosingInstance, similarity, reader, this, subQueryScorer, valSrcScorers);
-			}
-			
-			public override Explanation Explain(IndexReader reader, int doc)
-			{
-				Explanation explain = DoExplain(reader, doc);
-				return explain == null?new Explanation(0.0f, "no matching docs"):explain;
-			}
-			
-			private Explanation DoExplain(IndexReader reader, int doc)
-			{
-				Scorer[] valSrcScorers = new Scorer[valSrcWeights.Length];
-				for (int i = 0; i < valSrcScorers.Length; i++)
-				{
-					valSrcScorers[i] = valSrcWeights[i].Scorer(reader, true, false);
-				}
-				Explanation subQueryExpl = subQueryWeight.Explain(reader, doc);
-				if (!subQueryExpl.IsMatch())
-				{
-					return subQueryExpl;
-				}
-				// match
-				Explanation[] valSrcExpls = new Explanation[valSrcScorers.Length];
-				for (int i = 0; i < valSrcScorers.Length; i++)
-				{
-					valSrcExpls[i] = valSrcScorers[i].Explain(doc);
-				}
-                Explanation customExp = Enclosing_Instance.GetCustomScoreProvider(reader).CustomExplain(doc, subQueryExpl, valSrcExpls);
-				float sc = GetValue() * customExp.GetValue();
-				Explanation res = new ComplexExplanation(true, sc, Enclosing_Instance.ToString() + ", product of:");
-				res.AddDetail(customExp);
-				res.AddDetail(new Explanation(GetValue(), "queryBoost")); // actually using the q boost as q weight (== weight value)
-				return res;
-			}
-			
-			public override bool ScoresDocsOutOfOrder()
-			{
-				return false;
-			}
-		}
-		
-		
-		//=========================== S C O R E R ============================
-		
-		/// <summary> A scorer that applies a (callback) function on scores of the subQuery.</summary>
-		private class CustomScorer:Scorer
-		{
-			private void  InitBlock(CustomScoreQuery enclosingInstance)
-			{
-				this.enclosingInstance = enclosingInstance;
-			}
-			private CustomScoreQuery enclosingInstance;
-			public CustomScoreQuery Enclosing_Instance
-			{
-				get
-				{
-					return enclosingInstance;
-				}
-				
-			}
-			private CustomWeight weight;
-			private float qWeight;
-			private Scorer subQueryScorer;
-			private Scorer[] valSrcScorers;
-			private IndexReader reader;
-            private CustomScoreProvider provider;
-			private float[] vScores; // reused in score() to avoid allocating this array for each doc 
-			
-			// constructor
-			internal CustomScorer(CustomScoreQuery enclosingInstance, Similarity similarity, IndexReader reader, CustomWeight w, Scorer subQueryScorer, Scorer[] valSrcScorers):base(similarity)
-			{
-				InitBlock(enclosingInstance);
-				this.weight = w;
-				this.qWeight = w.GetValue();
-				this.subQueryScorer = subQueryScorer;
-				this.valSrcScorers = valSrcScorers;
-				this.reader = reader;
-				this.vScores = new float[valSrcScorers.Length];
-                this.provider = this.Enclosing_Instance.GetCustomScoreProvider(reader);
-			}
-			
-			/// <deprecated> use {@link #NextDoc()} instead. 
-			/// </deprecated>
-            [Obsolete("use NextDoc() instead.")]
-			public override bool Next()
-			{
-				return NextDoc() != NO_MORE_DOCS;
-			}
-			
-			public override int NextDoc()
-			{
-				int doc = subQueryScorer.NextDoc();
-				if (doc != NO_MORE_DOCS)
-				{
-					for (int i = 0; i < valSrcScorers.Length; i++)
-					{
-						valSrcScorers[i].Advance(doc);
-					}
-				}
-				return doc;
-			}
-			
-			/// <deprecated> use {@link #DocID()} instead. 
-			/// </deprecated>
-            [Obsolete("use DocID() instead.")]
-			public override int Doc()
-			{
-				return subQueryScorer.Doc();
-			}
-			
-			public override int DocID()
-			{
-				return subQueryScorer.DocID();
-			}
-			
-			/*(non-Javadoc) @see Lucene.Net.Search.Scorer#score() */
-			public override float Score()
-			{
-				for (int i = 0; i < valSrcScorers.Length; i++)
-				{
-					vScores[i] = valSrcScorers[i].Score();
-				}
-                return qWeight * provider.CustomScore(subQueryScorer.DocID(), subQueryScorer.Score(), vScores);
-			}
-			
-			/// <deprecated> use {@link #Advance(int)} instead. 
-			/// </deprecated>
-            [Obsolete("use Advance(int) instead.")]
-			public override bool SkipTo(int target)
-			{
-				return Advance(target) != NO_MORE_DOCS;
-			}
-			
-			public override int Advance(int target)
-			{
-				int doc = subQueryScorer.Advance(target);
-				if (doc != NO_MORE_DOCS)
-				{
-					for (int i = 0; i < valSrcScorers.Length; i++)
-					{
-						valSrcScorers[i].Advance(doc);
-					}
-				}
-				return doc;
-			}
-			
-			// TODO: remove in 3.0
-			/*(non-Javadoc) @see Lucene.Net.Search.Scorer#explain(int) */
-			public override Explanation Explain(int doc)
-			{
-				Explanation subQueryExpl = weight.subQueryWeight.Explain(reader, doc);
-				if (!subQueryExpl.IsMatch())
-				{
-					return subQueryExpl;
-				}
-				// match
-				Explanation[] valSrcExpls = new Explanation[valSrcScorers.Length];
-				for (int i = 0; i < valSrcScorers.Length; i++)
-				{
-					valSrcExpls[i] = valSrcScorers[i].Explain(doc);
-				}
-				Explanation customExp = Enclosing_Instance.CustomExplain(doc, subQueryExpl, valSrcExpls);
-				float sc = qWeight * customExp.GetValue();
-				Explanation res = new ComplexExplanation(true, sc, Enclosing_Instance.ToString() + ", product of:");
-				res.AddDetail(customExp);
-				res.AddDetail(new Explanation(qWeight, "queryBoost")); // actually using the q boost as q weight (== weight value)
-				return res;
-			}
-		}
-		
-		public override Weight CreateWeight(Searcher searcher)
-		{
-			return new CustomWeight(this, searcher);
-		}
-		
-		/// <summary> Checks if this is strict custom scoring.
-		/// In strict custom scoring, the ValueSource part does not participate in weight normalization.
-		/// This may be useful when one wants full control over how scores are modified, and does 
-		/// not care about normalizing by the ValueSource part.
-		/// One particular case where this is useful if for testing this query.   
-		/// <p/>
-		/// Note: only has effect when the ValueSource part is not null.
-		/// </summary>
-		public virtual bool IsStrict()
-		{
-			return strict;
-		}
-		
-		/// <summary> Set the strict mode of this query. </summary>
-		/// <param name="strict">The strict mode to set.
-		/// </param>
-		/// <seealso cref="IsStrict()">
-		/// </seealso>
-		public virtual void  SetStrict(bool strict)
-		{
-			this.strict = strict;
-		}
-		
-		/// <summary> A short name of this query, used in {@link #ToString(String)}.</summary>
-		public virtual System.String Name()
-		{
-			return "custom";
-		}
-	}
+/* 
+ * Licensed to the Apache Software Foundation (ASF) under one or more
+ * contributor license agreements.  See the NOTICE file distributed with
+ * this work for additional information regarding copyright ownership.
+ * The ASF licenses this file to You under the Apache License, Version 2.0
+ * (the "License"); you may not use this file except in compliance with
+ * the License.  You may obtain a copy of the License at
+ * 
+ * http://www.apache.org/licenses/LICENSE-2.0
+ * 
+ * Unless required by applicable law or agreed to in writing, software
+ * distributed under the License is distributed on an "AS IS" BASIS,
+ * WITHOUT WARRANTIES OR CONDITIONS OF ANY KIND, either express or implied.
+ * See the License for the specific language governing permissions and
+ * limitations under the License.
+ */
+
+using System;
+
+using IndexReader = Lucene.Net.Index.IndexReader;
+using ToStringUtils = Lucene.Net.Util.ToStringUtils;
+using ComplexExplanation = Lucene.Net.Search.ComplexExplanation;
+using Explanation = Lucene.Net.Search.Explanation;
+using Query = Lucene.Net.Search.Query;
+using Scorer = Lucene.Net.Search.Scorer;
+using Searcher = Lucene.Net.Search.Searcher;
+using Similarity = Lucene.Net.Search.Similarity;
+using Weight = Lucene.Net.Search.Weight;
+
+namespace Lucene.Net.Search.Function
+{
+	
+	/// <summary> Query that sets document score as a programmatic function of several (sub) scores:
+	/// <ol>
+	/// <li>the score of its subQuery (any query)</li>
+	/// <li>(optional) the score of its ValueSourceQuery (or queries).
+	/// For most simple/convenient use cases this query is likely to be a 
+	/// {@link Lucene.Net.Search.Function.FieldScoreQuery FieldScoreQuery}</li>
+	/// </ol>
+    /// Subclasses can modify the computation by overriding {@link #getCustomScoreProvider}.
+	/// 
+	/// <p/><font color="#FF0000">
+	/// WARNING: The status of the <b>Search.Function</b> package is experimental. 
+	/// The APIs introduced here might change in the future and will not be 
+	/// supported anymore in such a case.</font>
+	/// </summary>
+	[Serializable]
+	public class CustomScoreQuery:Query, System.ICloneable
+	{
+		
+		private Query subQuery;
+		private ValueSourceQuery[] valSrcQueries; // never null (empty array if there are no valSrcQueries).
+		private bool strict = false; // if true, valueSource part of query does not take part in weights normalization.  
+		
+		/// <summary> Create a CustomScoreQuery over input subQuery.</summary>
+		/// <param name="subQuery">the sub query whose scored is being customed. Must not be null. 
+		/// </param>
+		public CustomScoreQuery(Query subQuery):this(subQuery, new ValueSourceQuery[0])
+		{
+		}
+		
+		/// <summary> Create a CustomScoreQuery over input subQuery and a {@link ValueSourceQuery}.</summary>
+		/// <param name="subQuery">the sub query whose score is being customed. Must not be null.
+		/// </param>
+		/// <param name="valSrcQuery">a value source query whose scores are used in the custom score
+		/// computation. For most simple/convineient use case this would be a 
+		/// {@link Lucene.Net.Search.Function.FieldScoreQuery FieldScoreQuery}.
+        /// This parameter is optional - it can be null or even an empty array.
+		/// </param>
+		public CustomScoreQuery(Query subQuery, ValueSourceQuery valSrcQuery):this(subQuery, valSrcQuery != null?new ValueSourceQuery[]{valSrcQuery}:new ValueSourceQuery[0])
+		{
+		}
+		
+		/// <summary> Create a CustomScoreQuery over input subQuery and a {@link ValueSourceQuery}.</summary>
+		/// <param name="subQuery">the sub query whose score is being customized. Must not be null.
+		/// </param>
+		/// <param name="valSrcQueries">value source queries whose scores are used in the custom score
+		/// computation. For most simple/convenient use case these would be 
+		/// {@link Lucene.Net.Search.Function.FieldScoreQuery FieldScoreQueries}.
+		/// This parameter is optional - it can be null or even an empty array.
+		/// </param>
+		public CustomScoreQuery(Query subQuery, ValueSourceQuery[] valSrcQueries)
+		{
+			this.subQuery = subQuery;
+			this.valSrcQueries = valSrcQueries != null?valSrcQueries:new ValueSourceQuery[0];
+			if (subQuery == null)
+				throw new System.ArgumentException("<subquery> must not be null!");
+		}
+		
+		/*(non-Javadoc) @see Lucene.Net.Search.Query#rewrite(Lucene.Net.Index.IndexReader) */
+        public override Query Rewrite(IndexReader reader)
+        {
+            CustomScoreQuery clone = null;
+
+            Query sq = subQuery.Rewrite(reader);
+            if (sq != subQuery)
+            {
+                clone = (CustomScoreQuery)Clone();
+                clone.subQuery = sq;
+            }
+
+            for (int i = 0; i < valSrcQueries.Length; i++)
+            {
+                ValueSourceQuery v = (ValueSourceQuery)valSrcQueries[i].Rewrite(reader);
+                if (v != valSrcQueries[i])
+                {
+                    if (clone == null) clone = (CustomScoreQuery)Clone();
+                    clone.valSrcQueries[i] = v;
+                }
+            }
+
+            return (clone == null) ? this : clone;
+        }
+		
+		/*(non-Javadoc) @see Lucene.Net.Search.Query#extractTerms(java.util.Set) */
+		public override void  ExtractTerms(System.Collections.Hashtable terms)
+		{
+			subQuery.ExtractTerms(terms);
+			for (int i = 0; i < valSrcQueries.Length; i++)
+			{
+				valSrcQueries[i].ExtractTerms(terms);
+			}
+		}
+		
+		/*(non-Javadoc) @see Lucene.Net.Search.Query#clone() */
+		public override System.Object Clone()
+		{
+			CustomScoreQuery clone = (CustomScoreQuery) base.Clone();
+			clone.subQuery = (Query) subQuery.Clone();
+			clone.valSrcQueries = new ValueSourceQuery[valSrcQueries.Length];
+			for (int i = 0; i < valSrcQueries.Length; i++)
+			{
+				clone.valSrcQueries[i] = (ValueSourceQuery) valSrcQueries[i].Clone();
+			}
+			return clone;
+		}
+		
+		/* (non-Javadoc) @see Lucene.Net.Search.Query#toString(java.lang.String) */
+		public override System.String ToString(System.String field)
+		{
+			System.Text.StringBuilder sb = new System.Text.StringBuilder(Name()).Append("(");
+			sb.Append(subQuery.ToString(field));
+			for (int i = 0; i < valSrcQueries.Length; i++)
+			{
+				sb.Append(", ").Append(valSrcQueries[i].ToString(field));
+			}
+			sb.Append(")");
+			sb.Append(strict?" STRICT":"");
+			return sb.ToString() + ToStringUtils.Boost(GetBoost());
+		}
+		
+		/// <summary>Returns true if <code>o</code> is equal to this. </summary>
+		public  override bool Equals(System.Object o)
+		{
+			if (GetType() != o.GetType())
+			{
+				return false;
+			}
+			CustomScoreQuery other = (CustomScoreQuery) o;
+            if (this.GetBoost() != other.GetBoost() ||
+                !this.subQuery.Equals(other.subQuery) ||
+                this.strict != other.strict ||
+                this.valSrcQueries.Length != other.valSrcQueries.Length)
+            {
+                return false;
+            }
+			for (int i = 0; i < valSrcQueries.Length; i++)
+			{
+				//TODO simplify with Arrays.deepEquals() once moving to Java 1.5
+				if (!valSrcQueries[i].Equals(other.valSrcQueries[i]))
+				{
+					return false;
+				}
+			}
+			return true;
+		}
+		
+		/// <summary>Returns a hash code value for this object. </summary>
+		public override int GetHashCode()
+		{
+			int valSrcHash = 0;
+			for (int i = 0; i < valSrcQueries.Length; i++)
+			{
+				//TODO simplify with Arrays.deepHashcode() once moving to Java 1.5
+				valSrcHash += valSrcQueries[i].GetHashCode();
+			}
+            return (GetType().GetHashCode() + subQuery.GetHashCode() + valSrcHash) ^
+                BitConverter.ToInt32(BitConverter.GetBytes(GetBoost()), 0) ^ (strict ? 1234 : 4321);
+
+		}
+
+        /**
+       * Returns a {@link CustomScoreProvider} that calculates the custom scores
+       * for the given {@link IndexReader}. The default implementation returns a default
+       * implementation as specified in the docs of {@link CustomScoreProvider}.
+       * @since 2.9.2
+       */
+        protected virtual CustomScoreProvider GetCustomScoreProvider(IndexReader reader)
+        {
+            // when deprecated methods are removed, do not extend class here, just return new default CustomScoreProvider
+            return new AnonymousCustomScoreProvider(this, reader);
+        }
+
+        class AnonymousCustomScoreProvider : CustomScoreProvider
+        {
+            CustomScoreQuery parent;
+            public AnonymousCustomScoreProvider(CustomScoreQuery parent, IndexReader reader) : base(reader)
+            {
+                this.parent = parent;
+            }
+            public override float CustomScore(int doc, float subQueryScore, float[] valSrcScores)
+            {
+                return parent.CustomScore(doc, subQueryScore, valSrcScores);
+            }
+
+            public override float CustomScore(int doc, float subQueryScore, float valSrcScore)
+            {
+                return parent.CustomScore(doc, subQueryScore, valSrcScore);
+            }
+
+            public override Explanation CustomExplain(int doc, Explanation subQueryExpl, Explanation[] valSrcExpls)
+            {
+                return parent.CustomExplain(doc, subQueryExpl, valSrcExpls);
+            }
+
+            public override Explanation CustomExplain(int doc, Explanation subQueryExpl, Explanation valSrcExpl)
+            {
+                return parent.CustomExplain(doc, subQueryExpl, valSrcExpl);
+            }
+        }
+		
+        /// <summary>
+        /// Compute a custom score by the subQuery score and a number of 
+        /// ValueSourceQuery scores.
+        /// 
+        /// The doc is relative to the current reader, which is
+        /// unknown to CustomScoreQuery when using per-segment search (since Lucene 2.9).
+        /// Please override {@link #getCustomScoreProvider} and return a subclass
+        /// of {@link CustomScoreProvider} for the given {@link IndexReader}.
+        /// see CustomScoreProvider#customScore(int,float,float[])
+        /// </summary>
+        [Obsolete("Will be removed in Lucene 3.1")]
+		public virtual float CustomScore(int doc, float subQueryScore, float[] valSrcScores)
+		{
+			if (valSrcScores.Length == 1)
+			{
+				return CustomScore(doc, subQueryScore, valSrcScores[0]);
+			}
+			if (valSrcScores.Length == 0)
+			{
+				return CustomScore(doc, subQueryScore, 1);
+			}
+			float score = subQueryScore;
+			for (int i = 0; i < valSrcScores.Length; i++)
+			{
+				score *= valSrcScores[i];
+			}
+			return score;
+		}
+		
+		/// <summary> Compute a custom score by the subQuery score and the ValueSourceQuery score.
+        /// 
+        /// The doc is relative to the current reader, which is
+        /// unknown to CustomScoreQuery when using per-segment search (since Lucene 2.9).
+        /// Please override {@link #getCustomScoreProvider} and return a subclass
+        /// of {@link CustomScoreProvider} for the given {@link IndexReader}.
+        /// @see CustomScoreProvider#customScore(int,float,float)
+		/// </summary>
+        [Obsolete("Will be removed in Lucene 3.1")]
+		public virtual float CustomScore(int doc, float subQueryScore, float valSrcScore)
+		{
+			return subQueryScore * valSrcScore;
+		}
+
+        
+		
+		/// <summary> Explain the custom score.
+        /// 
+        /// The doc is relative to the current reader, which is
+        /// unknown to CustomScoreQuery when using per-segment search (since Lucene 2.9).
+        /// Please override {@link #getCustomScoreProvider} and return a subclass
+        /// of {@link CustomScoreProvider} for the given {@link IndexReader}.
+		/// </summary>
+        [Obsolete("Will be removed in Lucene 3.1.")]
+		public virtual Explanation CustomExplain(int doc, Explanation subQueryExpl, Explanation[] valSrcExpls)
+		{
+			if (valSrcExpls.Length == 1)
+			{
+				return CustomExplain(doc, subQueryExpl, valSrcExpls[0]);
+			}
+			if (valSrcExpls.Length == 0)
+			{
+				return subQueryExpl;
+			}
+			float valSrcScore = 1;
+			for (int i = 0; i < valSrcExpls.Length; i++)
+			{
+				valSrcScore *= valSrcExpls[i].GetValue();
+			}
+			Explanation exp = new Explanation(valSrcScore * subQueryExpl.GetValue(), "custom score: product of:");
+			exp.AddDetail(subQueryExpl);
+			for (int i = 0; i < valSrcExpls.Length; i++)
+			{
+				exp.AddDetail(valSrcExpls[i]);
+			}
+			return exp;
+		}
+		
+		/// <summary> Explain the custom score.
+        /// The doc is relative to the current reader, which is
+        /// unknown to CustomScoreQuery when using per-segment search (since Lucene 2.9).
+        /// Please override {@link #getCustomScoreProvider} and return a subclass
+        /// of {@link CustomScoreProvider} for the given {@link IndexReader}.
+		/// </summary>
+        [Obsolete("Will be removed in Lucene 3.1")]
+		public virtual Explanation CustomExplain(int doc, Explanation subQueryExpl, Explanation valSrcExpl)
+		{
+			float valSrcScore = 1;
+			if (valSrcExpl != null)
+			{
+				valSrcScore *= valSrcExpl.GetValue();
+			}
+			Explanation exp = new Explanation(valSrcScore * subQueryExpl.GetValue(), "custom score: product of:");
+			exp.AddDetail(subQueryExpl);
+			exp.AddDetail(valSrcExpl);
+			return exp;
+		}
+		
+		//=========================== W E I G H T ============================
+		
+		[Serializable]
+		private class CustomWeight:Weight
+		{
+			private void  InitBlock(CustomScoreQuery enclosingInstance)
+			{
+				this.enclosingInstance = enclosingInstance;
+			}
+			private CustomScoreQuery enclosingInstance;
+			public CustomScoreQuery Enclosing_Instance
+			{
+				get
+				{
+					return enclosingInstance;
+				}
+				
+			}
+			internal Similarity similarity;
+			internal Weight subQueryWeight;
+			internal Weight[] valSrcWeights;
+			internal bool qStrict;
+			
+			public CustomWeight(CustomScoreQuery enclosingInstance, Searcher searcher)
+			{
+				InitBlock(enclosingInstance);
+				this.similarity = Enclosing_Instance.GetSimilarity(searcher);
+				this.subQueryWeight = Enclosing_Instance.subQuery.Weight(searcher);
+				this.valSrcWeights = new Weight[Enclosing_Instance.valSrcQueries.Length];
+				for (int i = 0; i < Enclosing_Instance.valSrcQueries.Length; i++)
+				{
+					this.valSrcWeights[i] = Enclosing_Instance.valSrcQueries[i].CreateWeight(searcher);
+				}
+				this.qStrict = Enclosing_Instance.strict;
+			}
+			
+			/*(non-Javadoc) @see Lucene.Net.Search.Weight#getQuery() */
+			public override Query GetQuery()
+			{
+				return Enclosing_Instance;
+			}
+			
+			/*(non-Javadoc) @see Lucene.Net.Search.Weight#getValue() */
+			public override float GetValue()
+			{
+				return Enclosing_Instance.GetBoost();
+			}
+			
+			/*(non-Javadoc) @see Lucene.Net.Search.Weight#sumOfSquaredWeights() */
+			public override float SumOfSquaredWeights()
+			{
+				float sum = subQueryWeight.SumOfSquaredWeights();
+				for (int i = 0; i < valSrcWeights.Length; i++)
+				{
+					if (qStrict)
+					{
+						valSrcWeights[i].SumOfSquaredWeights(); // do not include ValueSource part in the query normalization
+					}
+					else
+					{
+						sum += valSrcWeights[i].SumOfSquaredWeights();
+					}
+				}
+				sum *= Enclosing_Instance.GetBoost() * Enclosing_Instance.GetBoost(); // boost each sub-weight
+				return sum;
+			}
+			
+			/*(non-Javadoc) @see Lucene.Net.Search.Weight#normalize(float) */
+			public override void  Normalize(float norm)
+			{
+				norm *= Enclosing_Instance.GetBoost(); // incorporate boost
+				subQueryWeight.Normalize(norm);
+				for (int i = 0; i < valSrcWeights.Length; i++)
+				{
+					if (qStrict)
+					{
+						valSrcWeights[i].Normalize(1); // do not normalize the ValueSource part
+					}
+					else
+					{
+						valSrcWeights[i].Normalize(norm);
+					}
+				}
+			}
+			
+			public override Scorer Scorer(IndexReader reader, bool scoreDocsInOrder, bool topScorer)
+			{
+				// Pass true for "scoresDocsInOrder", because we
+				// require in-order scoring, even if caller does not,
+				// since we call advance on the valSrcScorers.  Pass
+				// false for "topScorer" because we will not invoke
+				// score(Collector) on these scorers:
+				Scorer subQueryScorer = subQueryWeight.Scorer(reader, true, false);
+				if (subQueryScorer == null)
+				{
+					return null;
+				}
+				Scorer[] valSrcScorers = new Scorer[valSrcWeights.Length];
+				for (int i = 0; i < valSrcScorers.Length; i++)
+				{
+					valSrcScorers[i] = valSrcWeights[i].Scorer(reader, true, topScorer);
+				}
+				return new CustomScorer(enclosingInstance, similarity, reader, this, subQueryScorer, valSrcScorers);
+			}
+			
+			public override Explanation Explain(IndexReader reader, int doc)
+			{
+				Explanation explain = DoExplain(reader, doc);
+				return explain == null?new Explanation(0.0f, "no matching docs"):explain;
+			}
+			
+			private Explanation DoExplain(IndexReader reader, int doc)
+			{
+				Scorer[] valSrcScorers = new Scorer[valSrcWeights.Length];
+				for (int i = 0; i < valSrcScorers.Length; i++)
+				{
+					valSrcScorers[i] = valSrcWeights[i].Scorer(reader, true, false);
+				}
+				Explanation subQueryExpl = subQueryWeight.Explain(reader, doc);
+				if (!subQueryExpl.IsMatch())
+				{
+					return subQueryExpl;
+				}
+				// match
+				Explanation[] valSrcExpls = new Explanation[valSrcScorers.Length];
+				for (int i = 0; i < valSrcScorers.Length; i++)
+				{
+					valSrcExpls[i] = valSrcScorers[i].Explain(doc);
+				}
+                Explanation customExp = Enclosing_Instance.GetCustomScoreProvider(reader).CustomExplain(doc, subQueryExpl, valSrcExpls);
+				float sc = GetValue() * customExp.GetValue();
+				Explanation res = new ComplexExplanation(true, sc, Enclosing_Instance.ToString() + ", product of:");
+				res.AddDetail(customExp);
+				res.AddDetail(new Explanation(GetValue(), "queryBoost")); // actually using the q boost as q weight (== weight value)
+				return res;
+			}
+			
+			public override bool ScoresDocsOutOfOrder()
+			{
+				return false;
+			}
+		}
+		
+		
+		//=========================== S C O R E R ============================
+		
+		/// <summary> A scorer that applies a (callback) function on scores of the subQuery.</summary>
+		private class CustomScorer:Scorer
+		{
+			private void  InitBlock(CustomScoreQuery enclosingInstance)
+			{
+				this.enclosingInstance = enclosingInstance;
+			}
+			private CustomScoreQuery enclosingInstance;
+			public CustomScoreQuery Enclosing_Instance
+			{
+				get
+				{
+					return enclosingInstance;
+				}
+				
+			}
+			private CustomWeight weight;
+			private float qWeight;
+			private Scorer subQueryScorer;
+			private Scorer[] valSrcScorers;
+			private IndexReader reader;
+            private CustomScoreProvider provider;
+			private float[] vScores; // reused in score() to avoid allocating this array for each doc 
+			
+			// constructor
+			internal CustomScorer(CustomScoreQuery enclosingInstance, Similarity similarity, IndexReader reader, CustomWeight w, Scorer subQueryScorer, Scorer[] valSrcScorers):base(similarity)
+			{
+				InitBlock(enclosingInstance);
+				this.weight = w;
+				this.qWeight = w.GetValue();
+				this.subQueryScorer = subQueryScorer;
+				this.valSrcScorers = valSrcScorers;
+				this.reader = reader;
+				this.vScores = new float[valSrcScorers.Length];
+                this.provider = this.Enclosing_Instance.GetCustomScoreProvider(reader);
+			}
+			
+			/// <deprecated> use {@link #NextDoc()} instead. 
+			/// </deprecated>
+            [Obsolete("use NextDoc() instead.")]
+			public override bool Next()
+			{
+				return NextDoc() != NO_MORE_DOCS;
+			}
+			
+			public override int NextDoc()
+			{
+				int doc = subQueryScorer.NextDoc();
+				if (doc != NO_MORE_DOCS)
+				{
+					for (int i = 0; i < valSrcScorers.Length; i++)
+					{
+						valSrcScorers[i].Advance(doc);
+					}
+				}
+				return doc;
+			}
+			
+			/// <deprecated> use {@link #DocID()} instead. 
+			/// </deprecated>
+            [Obsolete("use DocID() instead.")]
+			public override int Doc()
+			{
+				return subQueryScorer.Doc();
+			}
+			
+			public override int DocID()
+			{
+				return subQueryScorer.DocID();
+			}
+			
+			/*(non-Javadoc) @see Lucene.Net.Search.Scorer#score() */
+			public override float Score()
+			{
+				for (int i = 0; i < valSrcScorers.Length; i++)
+				{
+					vScores[i] = valSrcScorers[i].Score();
+				}
+                return qWeight * provider.CustomScore(subQueryScorer.DocID(), subQueryScorer.Score(), vScores);
+			}
+			
+			/// <deprecated> use {@link #Advance(int)} instead. 
+			/// </deprecated>
+            [Obsolete("use Advance(int) instead.")]
+			public override bool SkipTo(int target)
+			{
+				return Advance(target) != NO_MORE_DOCS;
+			}
+			
+			public override int Advance(int target)
+			{
+				int doc = subQueryScorer.Advance(target);
+				if (doc != NO_MORE_DOCS)
+				{
+					for (int i = 0; i < valSrcScorers.Length; i++)
+					{
+						valSrcScorers[i].Advance(doc);
+					}
+				}
+				return doc;
+			}
+			
+			// TODO: remove in 3.0
+			/*(non-Javadoc) @see Lucene.Net.Search.Scorer#explain(int) */
+			public override Explanation Explain(int doc)
+			{
+				Explanation subQueryExpl = weight.subQueryWeight.Explain(reader, doc);
+				if (!subQueryExpl.IsMatch())
+				{
+					return subQueryExpl;
+				}
+				// match
+				Explanation[] valSrcExpls = new Explanation[valSrcScorers.Length];
+				for (int i = 0; i < valSrcScorers.Length; i++)
+				{
+					valSrcExpls[i] = valSrcScorers[i].Explain(doc);
+				}
+				Explanation customExp = Enclosing_Instance.CustomExplain(doc, subQueryExpl, valSrcExpls);
+				float sc = qWeight * customExp.GetValue();
+				Explanation res = new ComplexExplanation(true, sc, Enclosing_Instance.ToString() + ", product of:");
+				res.AddDetail(customExp);
+				res.AddDetail(new Explanation(qWeight, "queryBoost")); // actually using the q boost as q weight (== weight value)
+				return res;
+			}
+		}
+		
+		public override Weight CreateWeight(Searcher searcher)
+		{
+			return new CustomWeight(this, searcher);
+		}
+		
+		/// <summary> Checks if this is strict custom scoring.
+		/// In strict custom scoring, the ValueSource part does not participate in weight normalization.
+		/// This may be useful when one wants full control over how scores are modified, and does 
+		/// not care about normalizing by the ValueSource part.
+		/// One particular case where this is useful if for testing this query.   
+		/// <p/>
+		/// Note: only has effect when the ValueSource part is not null.
+		/// </summary>
+		public virtual bool IsStrict()
+		{
+			return strict;
+		}
+		
+		/// <summary> Set the strict mode of this query. </summary>
+		/// <param name="strict">The strict mode to set.
+		/// </param>
+		/// <seealso cref="IsStrict()">
+		/// </seealso>
+		public virtual void  SetStrict(bool strict)
+		{
+			this.strict = strict;
+		}
+		
+		/// <summary> A short name of this query, used in {@link #ToString(String)}.</summary>
+		public virtual System.String Name()
+		{
+			return "custom";
+		}
+	}
 }