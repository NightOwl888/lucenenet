--- conflicted
+++ resolved
@@ -56,9 +56,7 @@
     <Reference Include="System.Xml" />
   </ItemGroup>
   <ItemGroup>
-<<<<<<< HEAD
     <Compile Include="Randomized\Attributes\SeedAttribute.cs" />
-=======
     <Compile Include="Analysis\MockFixedLengthPayloadFilter.cs" />
     <Compile Include="Analysis\MockTokenFilter.cs" />
     <Compile Include="Analysis\MockTokenizer.cs" />
@@ -66,7 +64,6 @@
     <Compile Include="JavaCompatibility\LuceneTestCase.cs" />
     <Compile Include="JavaCompatibility\LuceneTypesHelpers.cs" />
     <Compile Include="JavaCompatibility\SystemTypesHelpers.cs" />
->>>>>>> ac621558
     <Compile Include="Randomized\Attributes\SeedDecoratorAttribute.cs" />
     <Compile Include="Randomized\Attributes\ThreadLeakScopeAttribute.cs" />
     <Compile Include="Randomized\IllegalStateException.cs" />
