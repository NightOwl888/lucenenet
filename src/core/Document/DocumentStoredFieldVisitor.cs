﻿using Lucene.Net.Index;
using System;
using System.Collections.Generic;
using System.Linq;
using System.Text;
using Lucene.Net.Index;

namespace Lucene.Net.Documents
{
    public class DocumentStoredFieldVisitor : StoredFieldVisitor
    {
<<<<<<< HEAD
        private readonly Document doc = new Document();
        private readonly ISet<String> fieldsToAdd;

        public DocumentStoredFieldVisitor(ISet<String> fieldsToAdd)
        {
            this.fieldsToAdd = fieldsToAdd;
        }

        public DocumentStoredFieldVisitor(params String[] fields)
        {
            fieldsToAdd = new HashSet<String>();
            foreach (String field in fields)
            {
                fieldsToAdd.Add(field);
=======
        private Document doc = new Document();
        private HashSet<String> fieldstoAdd;
        public Document Document
        {
            get { return doc; }
        }
        public DocumentStoredFieldVisitor(HashSet<String> fieldsToAdd)
        {
            this.fieldstoAdd = fieldsToAdd;
        }

        public DocumentStoredFieldVisitor(String[] fields)
        {
            fieldstoAdd = new HashSet<String>();
            foreach (String field in fields)
            {
                fieldstoAdd.Add(field);
>>>>>>> 7a1c8c60
            }
        }

        public DocumentStoredFieldVisitor()
        {
<<<<<<< HEAD
            this.fieldsToAdd = null;
=======
            this.fieldstoAdd = null;
>>>>>>> 7a1c8c60
        }

        public override void BinaryField(FieldInfo fieldInfo, sbyte[] value)
        {
<<<<<<< HEAD
            doc.Add(new StoredField(fieldInfo.name, value));
        }

        public override void StringField(FieldInfo fieldInfo, string value)
        {
            FieldType ft = new FieldType(TextField.TYPE_STORED);
            ft.StoreTermVectors = fieldInfo.HasVectors;
            ft.Indexed = fieldInfo.IsIndexed;
            ft.OmitNorms = fieldInfo.OmitsNorms;
            ft.IndexOptions = fieldInfo.IndexOptions;
            doc.Add(new Field(fieldInfo.name, value, ft));
=======
            doc.Add(new StoredField(fieldInfo.Name, value));
        }

        public override void StringField(FieldInfo fieldInfo, String value)
        {
            FieldType ft = new FieldType(TextField.TYPE_STORED);
            ft.SetStoreTermVectors(fieldInfo.HasVectors);
            ft.SetIndexed(fieldInfo.IsIndexed);
            ft.SetOmitNorms(fieldInfo.OmitNorms);
            ft.SetIndexOptions(fieldInfo.GetIndexOptions());
            doc.Add(new Field(fieldInfo.Name, value, ft));
>>>>>>> 7a1c8c60
        }

        public override void IntField(FieldInfo fieldInfo, int value)
        {
<<<<<<< HEAD
            doc.Add(new StoredField(fieldInfo.name, value));
=======
            doc.Add(new StoredField(fieldInfo.Name, value));
>>>>>>> 7a1c8c60
        }

        public override void LongField(FieldInfo fieldInfo, long value)
        {
<<<<<<< HEAD
            doc.Add(new StoredField(fieldInfo.name, value));
=======
            doc.Add(new StoredField(fieldInfo.Name, value));
>>>>>>> 7a1c8c60
        }

        public override void FloatField(FieldInfo fieldInfo, float value)
        {
<<<<<<< HEAD
            doc.Add(new StoredField(fieldInfo.name, value));
=======
            doc.Add(new StoredField(fieldInfo.Name, value));
>>>>>>> 7a1c8c60
        }

        public override void DoubleField(FieldInfo fieldInfo, double value)
        {
<<<<<<< HEAD
            doc.Add(new StoredField(fieldInfo.name, value)); 
=======
            doc.Add(new StoredField(fieldInfo.Name, value));
>>>>>>> 7a1c8c60
        }

        public override Status NeedsField(FieldInfo fieldInfo)
        {
<<<<<<< HEAD
            return fieldsToAdd == null || fieldsToAdd.Contains(fieldInfo.name) ? Status.YES : Status.NO;
        }

        public Document Document
        {
            get { return doc; }
        }
=======
            return fieldstoAdd == null || fieldstoAdd.Contains(fieldInfo.Name) ? Status.YES : Status.NO;
        }


>>>>>>> 7a1c8c60
    }
}
<|MERGE_RESOLUTION|>--- conflicted
+++ resolved
@@ -1,140 +1,79 @@
-﻿using Lucene.Net.Index;
-using System;
-using System.Collections.Generic;
-using System.Linq;
-using System.Text;
-using Lucene.Net.Index;
-
-namespace Lucene.Net.Documents
-{
-    public class DocumentStoredFieldVisitor : StoredFieldVisitor
-    {
-<<<<<<< HEAD
-        private readonly Document doc = new Document();
-        private readonly ISet<String> fieldsToAdd;
-
-        public DocumentStoredFieldVisitor(ISet<String> fieldsToAdd)
-        {
-            this.fieldsToAdd = fieldsToAdd;
-        }
-
-        public DocumentStoredFieldVisitor(params String[] fields)
-        {
-            fieldsToAdd = new HashSet<String>();
-            foreach (String field in fields)
-            {
-                fieldsToAdd.Add(field);
-=======
-        private Document doc = new Document();
-        private HashSet<String> fieldstoAdd;
-        public Document Document
-        {
-            get { return doc; }
-        }
-        public DocumentStoredFieldVisitor(HashSet<String> fieldsToAdd)
-        {
-            this.fieldstoAdd = fieldsToAdd;
-        }
-
-        public DocumentStoredFieldVisitor(String[] fields)
-        {
-            fieldstoAdd = new HashSet<String>();
-            foreach (String field in fields)
-            {
-                fieldstoAdd.Add(field);
->>>>>>> 7a1c8c60
-            }
-        }
-
-        public DocumentStoredFieldVisitor()
-        {
-<<<<<<< HEAD
-            this.fieldsToAdd = null;
-=======
-            this.fieldstoAdd = null;
->>>>>>> 7a1c8c60
-        }
-
-        public override void BinaryField(FieldInfo fieldInfo, sbyte[] value)
-        {
-<<<<<<< HEAD
-            doc.Add(new StoredField(fieldInfo.name, value));
-        }
-
-        public override void StringField(FieldInfo fieldInfo, string value)
-        {
-            FieldType ft = new FieldType(TextField.TYPE_STORED);
-            ft.StoreTermVectors = fieldInfo.HasVectors;
-            ft.Indexed = fieldInfo.IsIndexed;
-            ft.OmitNorms = fieldInfo.OmitsNorms;
-            ft.IndexOptions = fieldInfo.IndexOptions;
-            doc.Add(new Field(fieldInfo.name, value, ft));
-=======
-            doc.Add(new StoredField(fieldInfo.Name, value));
-        }
-
-        public override void StringField(FieldInfo fieldInfo, String value)
-        {
-            FieldType ft = new FieldType(TextField.TYPE_STORED);
-            ft.SetStoreTermVectors(fieldInfo.HasVectors);
-            ft.SetIndexed(fieldInfo.IsIndexed);
-            ft.SetOmitNorms(fieldInfo.OmitNorms);
-            ft.SetIndexOptions(fieldInfo.GetIndexOptions());
-            doc.Add(new Field(fieldInfo.Name, value, ft));
->>>>>>> 7a1c8c60
-        }
-
-        public override void IntField(FieldInfo fieldInfo, int value)
-        {
-<<<<<<< HEAD
-            doc.Add(new StoredField(fieldInfo.name, value));
-=======
-            doc.Add(new StoredField(fieldInfo.Name, value));
->>>>>>> 7a1c8c60
-        }
-
-        public override void LongField(FieldInfo fieldInfo, long value)
-        {
-<<<<<<< HEAD
-            doc.Add(new StoredField(fieldInfo.name, value));
-=======
-            doc.Add(new StoredField(fieldInfo.Name, value));
->>>>>>> 7a1c8c60
-        }
-
-        public override void FloatField(FieldInfo fieldInfo, float value)
-        {
-<<<<<<< HEAD
-            doc.Add(new StoredField(fieldInfo.name, value));
-=======
-            doc.Add(new StoredField(fieldInfo.Name, value));
->>>>>>> 7a1c8c60
-        }
-
-        public override void DoubleField(FieldInfo fieldInfo, double value)
-        {
-<<<<<<< HEAD
-            doc.Add(new StoredField(fieldInfo.name, value)); 
-=======
-            doc.Add(new StoredField(fieldInfo.Name, value));
->>>>>>> 7a1c8c60
-        }
-
-        public override Status NeedsField(FieldInfo fieldInfo)
-        {
-<<<<<<< HEAD
-            return fieldsToAdd == null || fieldsToAdd.Contains(fieldInfo.name) ? Status.YES : Status.NO;
-        }
-
-        public Document Document
-        {
-            get { return doc; }
-        }
-=======
-            return fieldstoAdd == null || fieldstoAdd.Contains(fieldInfo.Name) ? Status.YES : Status.NO;
-        }
-
-
->>>>>>> 7a1c8c60
-    }
-}
+﻿using Lucene.Net.Index;
+using System;
+using System.Collections.Generic;
+using System.Linq;
+using System.Text;
+using Lucene.Net.Index;
+
+namespace Lucene.Net.Documents
+{
+    public class DocumentStoredFieldVisitor : StoredFieldVisitor
+    {
+        private readonly Document doc = new Document();
+        private readonly ISet<String> fieldsToAdd;
+
+        public DocumentStoredFieldVisitor(ISet<String> fieldsToAdd)
+        {
+            this.fieldsToAdd = fieldsToAdd;
+        }
+
+        public DocumentStoredFieldVisitor(params String[] fields)
+        {
+            fieldsToAdd = new HashSet<String>();
+            foreach (String field in fields)
+            {
+                fieldsToAdd.Add(field);
+            }
+        }
+
+        public DocumentStoredFieldVisitor()
+        {
+            this.fieldsToAdd = null;
+        }
+
+        public override void BinaryField(FieldInfo fieldInfo, sbyte[] value)
+        {
+            doc.Add(new StoredField(fieldInfo.name, value));
+        }
+
+        public override void StringField(FieldInfo fieldInfo, string value)
+        {
+            FieldType ft = new FieldType(TextField.TYPE_STORED);
+            ft.StoreTermVectors = fieldInfo.HasVectors;
+            ft.Indexed = fieldInfo.IsIndexed;
+            ft.OmitNorms = fieldInfo.OmitsNorms;
+            ft.IndexOptions = fieldInfo.IndexOptions;
+            doc.Add(new Field(fieldInfo.name, value, ft));
+        }
+
+        public override void IntField(FieldInfo fieldInfo, int value)
+        {
+            doc.Add(new StoredField(fieldInfo.name, value));
+        }
+
+        public override void LongField(FieldInfo fieldInfo, long value)
+        {
+            doc.Add(new StoredField(fieldInfo.name, value));
+        }
+
+        public override void FloatField(FieldInfo fieldInfo, float value)
+        {
+            doc.Add(new StoredField(fieldInfo.name, value));
+        }
+
+        public override void DoubleField(FieldInfo fieldInfo, double value)
+        {
+            doc.Add(new StoredField(fieldInfo.name, value)); 
+        }
+
+        public override Status NeedsField(FieldInfo fieldInfo)
+        {
+            return fieldsToAdd == null || fieldsToAdd.Contains(fieldInfo.name) ? Status.YES : Status.NO;
+        }
+
+        public Document Document
+        {
+            get { return doc; }
+        }
+    }
+}