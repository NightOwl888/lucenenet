﻿using System;
using System.Collections.Generic;
using System.Linq;
using System.Text;
using Lucene.Net.Util;
using Lucene.Net.Index;

namespace Lucene.Net.Documents
{
<<<<<<< HEAD
    /**
     * Describes the properties of a field.
     */
    public enum NumericType
    {
        /** 32-bit integer numeric type */
        INT,
        /** 64-bit long numeric type */
        LONG,
        /** 32-bit float numeric type */
        FLOAT,
        /** 64-bit double numeric type */
        DOUBLE
    }
    public class FieldType : IIndexableFieldType
    {
=======

    public class FieldType : IndexableFieldType
    {

        /** Data type of the numeric value
   * @since 3.2
   */

        /**
 * Describes the properties of a field.
 */
        public enum NumericType
        {
            /** 32-bit integer numeric type */
            INT,
            /** 64-bit long numeric type */
            LONG,
            /** 32-bit float numeric type */
            FLOAT,
            /** 64-bit double numeric type */
            DOUBLE
        }

>>>>>>> 7a1c8c60
        private bool indexed;
        private bool stored;
        private bool tokenized = true;
        private bool storeTermVectors;
        private bool storeTermVectorOffsets;
        private bool storeTermVectorPositions;
        private bool storeTermVectorPayloads;
        private bool omitNorms;
        private IndexOptions indexOptions = IndexOptions.DOCS_AND_FREQS_AND_POSITIONS;
        private NumericType? numericType;
        private bool frozen;
        private int numericPrecisionStep = NumericUtils.PRECISION_STEP_DEFAULT;
        private DocValuesType docValueType;

        
        public FieldType(FieldType refFieldType)
        {
            this.indexed = refFieldType.Indexed();
            this.stored = refFieldType.Stored();
            this.tokenized = refFieldType.Tokenized();
            this.storeTermVectors = refFieldType.StoreTermVectors();
            this.storeTermVectorOffsets = refFieldType.StoreTermVectorOffsets();
            this.storeTermVectorPositions = refFieldType.StoreTermVectorPositions();
            this.storeTermVectorPayloads = refFieldType.StoreTermVectorPayloads();
            this.omitNorms = refFieldType.OmitNorms();
            this.indexOptions = refFieldType.IndexOptions();
            this.docValueType = refFieldType.DocValueType();
            this.numericType = refFieldType.GetNumericType;
            // Do not copy frozen!
        }

        
        public FieldType()
        {
        }

        private void CheckIfFrozen()
        {
            if (frozen)
            {
                throw new Exception("this FieldType is already frozen and cannot be changed");
            }
        }
        
        public void Freeze()
        {
            this.frozen = true;
        }
        
        public bool Indexed
        {
            get { return this.indexed; }
            set
            {
                CheckIfFrozen();
                this.indexed = value;
            }
        }
        
        public bool Stored
        {
            get { return this.stored; }
            set
            {
                CheckIfFrozen();
                this.stored = value;
            }
        }

        public bool Tokenized
        {
            get { return this.tokenized; }
            set 
            {
                CheckIfFrozen();
                this.tokenized = value;
            }
        }

        public bool StoreTermVectors
        {
            get { return this.storeTermVectors; }
            set
            {
                CheckIfFrozen();
                this.storeTermVectors = value;
            }
        }

        public bool StoreTermVectorOffsets
        {
            get { return this.storeTermVectorOffsets; }
            set
            {
                CheckIfFrozen();
                this.storeTermVectorOffsets = value;
            }
        }

        public bool StoreTermVectorPositions
        {
            get { return this.storeTermVectorPositions; }
            set
            {
                CheckIfFrozen();
                this.storeTermVectorPositions = value;
            }
        }

        public bool StoreTermVectorPayloads
        {
            get { return this.storeTermVectorPayloads; }
            set
            {
                CheckIfFrozen();
                this.storeTermVectorPayloads = value;
            }
        }

        public bool OmitNorms
        {
            get { return this.omitNorms; }
            set
            {
                CheckIfFrozen();
                this.omitNorms = value;
            }
        }
<<<<<<< HEAD
        
        public IndexOptions IndexOptions
        {
            get { return this.indexOptions; }
            set
            {
                CheckIfFrozen();
                this.indexOptions = value;
            }
=======

        /** 
   * NumericType: if non-null then the field's value will be indexed
   * numerically so that {@link NumericRangeQuery} can be used at 
   * search time. 
   * <p>
   * The default is <code>null</code> (no numeric type) 
   * @see #setNumericType(NumericType)
   */

        public NumericType? GetNumericType
        {
            get { return numericType; }
>>>>>>> 7a1c8c60
        }

        public NumericType? NumericType
        {
            get { return numericType; }
            set
            {
                CheckIfFrozen();
                numericType = value;
            }
<<<<<<< HEAD
=======
            this.numericPrecisionStep = precisionStep;
>>>>>>> 7a1c8c60
        }

        public int NumericPrecisionStep
        {
            get { return numericPrecisionStep; }
            set
            {
                CheckIfFrozen();
                if (value < 1)
                {
                    throw new ArgumentException("precisionStep must be >= 1 (got " + value + ")");
                }
                this.numericPrecisionStep = value;
            }
        }
        
        /** Prints a Field for human consumption. */

        public override String ToString()
        {
            StringBuilder result = new StringBuilder();
<<<<<<< HEAD
            if (Stored)
            {
                result.Append("stored");
            }
            if (Indexed)
=======
            if (Stored())
            {
                result.Append("stored");
            }
            if (Indexed())
>>>>>>> 7a1c8c60
            {
                if (result.Length > 0)
                    result.Append(",");
                result.Append("indexed");
<<<<<<< HEAD
                if (Tokenized)
                {
                    result.Append(",tokenized");
                }
                if (StoreTermVectors)
                {
                    result.Append(",termVector");
                }
                if (StoreTermVectorOffsets)
                {
                    result.Append(",termVectorOffsets");
                }
                if (StoreTermVectorPositions)
                {
                    result.Append(",termVectorPosition");
                    if (StoreTermVectorPayloads)
=======
                if (Tokenized())
                {
                    result.Append(",tokenized");
                }
                if (StoreTermVectors())
                {
                    result.Append(",termVector");
                }
                if (StoreTermVectorOffsets())
                {
                    result.Append(",termVectorOffsets");
                }
                if (StoreTermVectorPositions())
                {
                    result.Append(",termVectorPosition");
                    if (StoreTermVectorPayloads())
>>>>>>> 7a1c8c60
                    {
                        result.Append(",termVectorPayloads");
                    }
                }
<<<<<<< HEAD
                if (OmitNorms)
=======
                if (OmitNorms())
>>>>>>> 7a1c8c60
                {
                    result.Append(",omitNorms");
                }
                if (indexOptions != IndexOptions.DOCS_AND_FREQS_AND_POSITIONS)
                {
                    result.Append(",indexOptions=");
                    result.Append(indexOptions);
                }
                if (numericType != null)
                {
                    result.Append(",numericType=");
                    result.Append(numericType);
                    result.Append(",numericPrecisionStep=");
                    result.Append(numericPrecisionStep);
                }
            }
            if (docValueType != null)
            {
                if (result.Length > 0)
                    result.Append(",");
                result.Append("docValueType=");
                result.Append(docValueType);
            }

            return result.ToString();
        }

        public override DocValuesType DocValueType
        {
            get { return docValueType; }
            set
            {
                CheckIfFrozen();
                docValueType = value;
            }
        }

    }
}
<|MERGE_RESOLUTION|>--- conflicted
+++ resolved
@@ -1,339 +1,270 @@
-﻿using System;
-using System.Collections.Generic;
-using System.Linq;
-using System.Text;
-using Lucene.Net.Util;
-using Lucene.Net.Index;
-
-namespace Lucene.Net.Documents
-{
-<<<<<<< HEAD
-    /**
-     * Describes the properties of a field.
-     */
-    public enum NumericType
-    {
-        /** 32-bit integer numeric type */
-        INT,
-        /** 64-bit long numeric type */
-        LONG,
-        /** 32-bit float numeric type */
-        FLOAT,
-        /** 64-bit double numeric type */
-        DOUBLE
-    }
-    public class FieldType : IIndexableFieldType
-    {
-=======
-
-    public class FieldType : IndexableFieldType
-    {
-
-        /** Data type of the numeric value
-   * @since 3.2
-   */
-
-        /**
- * Describes the properties of a field.
- */
-        public enum NumericType
-        {
-            /** 32-bit integer numeric type */
-            INT,
-            /** 64-bit long numeric type */
-            LONG,
-            /** 32-bit float numeric type */
-            FLOAT,
-            /** 64-bit double numeric type */
-            DOUBLE
-        }
-
->>>>>>> 7a1c8c60
-        private bool indexed;
-        private bool stored;
-        private bool tokenized = true;
-        private bool storeTermVectors;
-        private bool storeTermVectorOffsets;
-        private bool storeTermVectorPositions;
-        private bool storeTermVectorPayloads;
-        private bool omitNorms;
-        private IndexOptions indexOptions = IndexOptions.DOCS_AND_FREQS_AND_POSITIONS;
-        private NumericType? numericType;
-        private bool frozen;
-        private int numericPrecisionStep = NumericUtils.PRECISION_STEP_DEFAULT;
-        private DocValuesType docValueType;
-
-        
-        public FieldType(FieldType refFieldType)
-        {
-            this.indexed = refFieldType.Indexed();
-            this.stored = refFieldType.Stored();
-            this.tokenized = refFieldType.Tokenized();
-            this.storeTermVectors = refFieldType.StoreTermVectors();
-            this.storeTermVectorOffsets = refFieldType.StoreTermVectorOffsets();
-            this.storeTermVectorPositions = refFieldType.StoreTermVectorPositions();
-            this.storeTermVectorPayloads = refFieldType.StoreTermVectorPayloads();
-            this.omitNorms = refFieldType.OmitNorms();
-            this.indexOptions = refFieldType.IndexOptions();
-            this.docValueType = refFieldType.DocValueType();
-            this.numericType = refFieldType.GetNumericType;
-            // Do not copy frozen!
-        }
-
-        
-        public FieldType()
-        {
-        }
-
-        private void CheckIfFrozen()
-        {
-            if (frozen)
-            {
-                throw new Exception("this FieldType is already frozen and cannot be changed");
-            }
-        }
-        
-        public void Freeze()
-        {
-            this.frozen = true;
-        }
-        
-        public bool Indexed
-        {
-            get { return this.indexed; }
-            set
-            {
-                CheckIfFrozen();
-                this.indexed = value;
-            }
-        }
-        
-        public bool Stored
-        {
-            get { return this.stored; }
-            set
-            {
-                CheckIfFrozen();
-                this.stored = value;
-            }
-        }
-
-        public bool Tokenized
-        {
-            get { return this.tokenized; }
-            set 
-            {
-                CheckIfFrozen();
-                this.tokenized = value;
-            }
-        }
-
-        public bool StoreTermVectors
-        {
-            get { return this.storeTermVectors; }
-            set
-            {
-                CheckIfFrozen();
-                this.storeTermVectors = value;
-            }
-        }
-
-        public bool StoreTermVectorOffsets
-        {
-            get { return this.storeTermVectorOffsets; }
-            set
-            {
-                CheckIfFrozen();
-                this.storeTermVectorOffsets = value;
-            }
-        }
-
-        public bool StoreTermVectorPositions
-        {
-            get { return this.storeTermVectorPositions; }
-            set
-            {
-                CheckIfFrozen();
-                this.storeTermVectorPositions = value;
-            }
-        }
-
-        public bool StoreTermVectorPayloads
-        {
-            get { return this.storeTermVectorPayloads; }
-            set
-            {
-                CheckIfFrozen();
-                this.storeTermVectorPayloads = value;
-            }
-        }
-
-        public bool OmitNorms
-        {
-            get { return this.omitNorms; }
-            set
-            {
-                CheckIfFrozen();
-                this.omitNorms = value;
-            }
-        }
-<<<<<<< HEAD
-        
-        public IndexOptions IndexOptions
-        {
-            get { return this.indexOptions; }
-            set
-            {
-                CheckIfFrozen();
-                this.indexOptions = value;
-            }
-=======
-
-        /** 
-   * NumericType: if non-null then the field's value will be indexed
-   * numerically so that {@link NumericRangeQuery} can be used at 
-   * search time. 
-   * <p>
-   * The default is <code>null</code> (no numeric type) 
-   * @see #setNumericType(NumericType)
-   */
-
-        public NumericType? GetNumericType
-        {
-            get { return numericType; }
->>>>>>> 7a1c8c60
-        }
-
-        public NumericType? NumericType
-        {
-            get { return numericType; }
-            set
-            {
-                CheckIfFrozen();
-                numericType = value;
-            }
-<<<<<<< HEAD
-=======
-            this.numericPrecisionStep = precisionStep;
->>>>>>> 7a1c8c60
-        }
-
-        public int NumericPrecisionStep
-        {
-            get { return numericPrecisionStep; }
-            set
-            {
-                CheckIfFrozen();
-                if (value < 1)
-                {
-                    throw new ArgumentException("precisionStep must be >= 1 (got " + value + ")");
-                }
-                this.numericPrecisionStep = value;
-            }
-        }
-        
-        /** Prints a Field for human consumption. */
-
-        public override String ToString()
-        {
-            StringBuilder result = new StringBuilder();
-<<<<<<< HEAD
-            if (Stored)
-            {
-                result.Append("stored");
-            }
-            if (Indexed)
-=======
-            if (Stored())
-            {
-                result.Append("stored");
-            }
-            if (Indexed())
->>>>>>> 7a1c8c60
-            {
-                if (result.Length > 0)
-                    result.Append(",");
-                result.Append("indexed");
-<<<<<<< HEAD
-                if (Tokenized)
-                {
-                    result.Append(",tokenized");
-                }
-                if (StoreTermVectors)
-                {
-                    result.Append(",termVector");
-                }
-                if (StoreTermVectorOffsets)
-                {
-                    result.Append(",termVectorOffsets");
-                }
-                if (StoreTermVectorPositions)
-                {
-                    result.Append(",termVectorPosition");
-                    if (StoreTermVectorPayloads)
-=======
-                if (Tokenized())
-                {
-                    result.Append(",tokenized");
-                }
-                if (StoreTermVectors())
-                {
-                    result.Append(",termVector");
-                }
-                if (StoreTermVectorOffsets())
-                {
-                    result.Append(",termVectorOffsets");
-                }
-                if (StoreTermVectorPositions())
-                {
-                    result.Append(",termVectorPosition");
-                    if (StoreTermVectorPayloads())
->>>>>>> 7a1c8c60
-                    {
-                        result.Append(",termVectorPayloads");
-                    }
-                }
-<<<<<<< HEAD
-                if (OmitNorms)
-=======
-                if (OmitNorms())
->>>>>>> 7a1c8c60
-                {
-                    result.Append(",omitNorms");
-                }
-                if (indexOptions != IndexOptions.DOCS_AND_FREQS_AND_POSITIONS)
-                {
-                    result.Append(",indexOptions=");
-                    result.Append(indexOptions);
-                }
-                if (numericType != null)
-                {
-                    result.Append(",numericType=");
-                    result.Append(numericType);
-                    result.Append(",numericPrecisionStep=");
-                    result.Append(numericPrecisionStep);
-                }
-            }
-            if (docValueType != null)
-            {
-                if (result.Length > 0)
-                    result.Append(",");
-                result.Append("docValueType=");
-                result.Append(docValueType);
-            }
-
-            return result.ToString();
-        }
-
-        public override DocValuesType DocValueType
-        {
-            get { return docValueType; }
-            set
-            {
-                CheckIfFrozen();
-                docValueType = value;
-            }
-        }
-
-    }
-}
+﻿using System;
+using System.Collections.Generic;
+using System.Linq;
+using System.Text;
+using Lucene.Net.Util;
+using Lucene.Net.Index;
+
+namespace Lucene.Net.Documents
+{
+    public class FieldType : IIndexableFieldType
+    {
+        /** Data type of the numeric value
+           * @since 3.2
+           */
+
+        /**
+         * Describes the properties of a field.
+         */
+        public enum NumericType
+        {
+            /** 32-bit integer numeric type */
+            INT,
+            /** 64-bit long numeric type */
+            LONG,
+            /** 32-bit float numeric type */
+            FLOAT,
+            /** 64-bit double numeric type */
+            DOUBLE
+        }
+
+        private bool indexed;
+        private bool stored;
+        private bool tokenized = true;
+        private bool storeTermVectors;
+        private bool storeTermVectorOffsets;
+        private bool storeTermVectorPositions;
+        private bool storeTermVectorPayloads;
+        private bool omitNorms;
+        private IndexOptions indexOptions = IndexOptions.DOCS_AND_FREQS_AND_POSITIONS;
+        private NumericType? numericType;
+        private bool frozen;
+        private int numericPrecisionStep = NumericUtils.PRECISION_STEP_DEFAULT;
+        private DocValuesType docValueType;
+
+        
+        public FieldType(FieldType refFieldType)
+        {
+            this.indexed = refFieldType.Indexed;
+            this.stored = refFieldType.Stored;
+            this.tokenized = refFieldType.Tokenized;
+            this.storeTermVectors = refFieldType.StoreTermVectors;
+            this.storeTermVectorOffsets = refFieldType.StoreTermVectorOffsets;
+            this.storeTermVectorPositions = refFieldType.StoreTermVectorPositions;
+            this.storeTermVectorPayloads = refFieldType.StoreTermVectorPayloads;
+            this.omitNorms = refFieldType.OmitNorms;
+            this.indexOptions = refFieldType.IndexOptions;
+            this.docValueType = refFieldType.DocValueType;
+            this.numericType = refFieldType.NumericTypeValue;
+            // Do not copy frozen!
+        }
+
+        
+        public FieldType()
+        {
+        }
+
+        private void CheckIfFrozen()
+        {
+            if (frozen)
+            {
+                throw new Exception("this FieldType is already frozen and cannot be changed");
+            }
+        }
+        
+        public void Freeze()
+        {
+            this.frozen = true;
+        }
+        
+        public bool Indexed
+        {
+            get { return this.indexed; }
+            set
+            {
+                CheckIfFrozen();
+                this.indexed = value;
+            }
+        }
+        
+        public bool Stored
+        {
+            get { return this.stored; }
+            set
+            {
+                CheckIfFrozen();
+                this.stored = value;
+            }
+        }
+
+        public bool Tokenized
+        {
+            get { return this.tokenized; }
+            set 
+            {
+                CheckIfFrozen();
+                this.tokenized = value;
+            }
+        }
+
+        public bool StoreTermVectors
+        {
+            get { return this.storeTermVectors; }
+            set
+            {
+                CheckIfFrozen();
+                this.storeTermVectors = value;
+            }
+        }
+
+        public bool StoreTermVectorOffsets
+        {
+            get { return this.storeTermVectorOffsets; }
+            set
+            {
+                CheckIfFrozen();
+                this.storeTermVectorOffsets = value;
+            }
+        }
+
+        public bool StoreTermVectorPositions
+        {
+            get { return this.storeTermVectorPositions; }
+            set
+            {
+                CheckIfFrozen();
+                this.storeTermVectorPositions = value;
+            }
+        }
+
+        public bool StoreTermVectorPayloads
+        {
+            get { return this.storeTermVectorPayloads; }
+            set
+            {
+                CheckIfFrozen();
+                this.storeTermVectorPayloads = value;
+            }
+        }
+
+        public bool OmitNorms
+        {
+            get { return this.omitNorms; }
+            set
+            {
+                CheckIfFrozen();
+                this.omitNorms = value;
+            }
+        }
+ 
+        public IndexOptions IndexOptions
+        {
+            get { return this.indexOptions; }
+            set
+            {
+                CheckIfFrozen();
+                this.indexOptions = value;
+            }
+        }
+
+        public NumericType? NumericTypeValue
+        {
+            get { return numericType; }
+            set
+            {
+                CheckIfFrozen();
+                numericType = value;
+            }
+        }
+
+        public int NumericPrecisionStep
+        {
+            get { return numericPrecisionStep; }
+            set
+            {
+                CheckIfFrozen();
+                if (value < 1)
+                {
+                    throw new ArgumentException("precisionStep must be >= 1 (got " + value + ")");
+                }
+                this.numericPrecisionStep = value;
+            }
+        }
+        
+        /** Prints a Field for human consumption. */
+
+        public override String ToString()
+        {
+            StringBuilder result = new StringBuilder();
+
+            if (Stored)
+            {
+                result.Append("stored");
+            }
+            if (Indexed)
+            {
+                if (result.Length > 0)
+                    result.Append(",");
+                result.Append("indexed");
+
+                if (Tokenized)
+                {
+                    result.Append(",tokenized");
+                }
+                if (StoreTermVectors)
+                {
+                    result.Append(",termVector");
+                }
+                if (StoreTermVectorOffsets)
+                {
+                    result.Append(",termVectorOffsets");
+                }
+                if (StoreTermVectorPositions)
+                {
+                    result.Append(",termVectorPosition");
+                    if (StoreTermVectorPayloads)
+                    {
+                        result.Append(",termVectorPayloads");
+                    }
+                }
+
+                if (OmitNorms)
+                {
+                    result.Append(",omitNorms");
+                }
+                if (indexOptions != IndexOptions.DOCS_AND_FREQS_AND_POSITIONS)
+                {
+                    result.Append(",indexOptions=");
+                    result.Append(indexOptions);
+                }
+                if (numericType != null)
+                {
+                    result.Append(",numericType=");
+                    result.Append(numericType);
+                    result.Append(",numericPrecisionStep=");
+                    result.Append(numericPrecisionStep);
+                }
+            }
+            if (docValueType != null)
+            {
+                if (result.Length > 0)
+                    result.Append(",");
+                result.Append("docValueType=");
+                result.Append(docValueType);
+            }
+
+            return result.ToString();
+        }
+
+        public override DocValuesType DocValueType
+        {
+            get { return docValueType; }
+            set
+            {
+                CheckIfFrozen();
+                docValueType = value;
+            }
+        }
+
+    }
+}